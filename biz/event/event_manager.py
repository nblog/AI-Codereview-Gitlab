from blinker import Signal

from biz.entity.review_entity import MergeRequestReviewEntity, PushReviewEntity
from biz.service.review_service import ReviewService
from biz.utils.im import im_notifier

# 定义全局事件管理器（事件信号）
event_manager = {
    "merge_request_reviewed": Signal(),
    "push_reviewed": Signal(),
}


# 定义事件处理函数
def on_merge_request_reviewed(mr_review_entity: MergeRequestReviewEntity):
    # 发送IM消息通知
    im_msg = f"""
### 🔀 {mr_review_entity.project_name}: Merge Request

#### 合并请求信息:
- **提交者:** {mr_review_entity.author}

- **源分支**: {mr_review_entity.source_branch}
- **目标分支**: {mr_review_entity.target_branch}
- **更新时间**: {mr_review_entity.updated_at}
- **提交信息:** {mr_review_entity.commit_messages}

- [查看合并详情]({mr_review_entity.url})

- **AI Review 结果:** 

{mr_review_entity.review_result}
    """
    im_notifier.send_notification(content=im_msg, msg_type='markdown', title='Merge Request Review',
<<<<<<< HEAD
                                  project_name=mr_review_entity.project_name, url_base=mr_review_entity.gitlab_domain_slug)
=======
                                  project_name=mr_review_entity.project_name,
                                  gitlab_url_slug=mr_review_entity.gitlab_url_slug)
>>>>>>> fd27e50a

    # 记录到数据库
    ReviewService().insert_mr_review_log(mr_review_entity)


def on_push_reviewed(entity: PushReviewEntity):
    # 发送IM消息通知
    im_msg = f"### 🚀 {entity.project_name}: Push\n\n"
    im_msg += "#### 提交记录:\n"

    for commit in entity.commits:
        message = commit.get('message', '').strip()
        author = commit.get('author', 'Unknown Author')
        timestamp = commit.get('timestamp', '')
        url = commit.get('url', '#')
        im_msg += (
            f"- **提交信息**: {message}\n"
            f"- **提交者**: {author}\n"
            f"- **时间**: {timestamp}\n"
            f"- [查看提交详情]({url})\n\n"
        )

    if entity.review_result:
        im_msg += f"#### AI Review 结果: \n {entity.review_result}\n\n"
    im_notifier.send_notification(content=im_msg, msg_type='markdown',
<<<<<<< HEAD
                                  title=f"{entity.project_name} Push Event", project_name=entity.project_name, url_base=entity.gitlab_domain_slug)
=======
                                  title=f"{entity.project_name} Push Event", project_name=entity.project_name,
                                  gitlab_url_slug=entity.gitlab_url_slug)
>>>>>>> fd27e50a

    # 记录到数据库
    ReviewService().insert_push_review_log(entity)


# 连接事件处理函数到事件信号
event_manager["merge_request_reviewed"].connect(on_merge_request_reviewed)
event_manager["push_reviewed"].connect(on_push_reviewed)<|MERGE_RESOLUTION|>--- conflicted
+++ resolved
@@ -32,12 +32,8 @@
 {mr_review_entity.review_result}
     """
     im_notifier.send_notification(content=im_msg, msg_type='markdown', title='Merge Request Review',
-<<<<<<< HEAD
-                                  project_name=mr_review_entity.project_name, url_base=mr_review_entity.gitlab_domain_slug)
-=======
                                   project_name=mr_review_entity.project_name,
                                   gitlab_url_slug=mr_review_entity.gitlab_url_slug)
->>>>>>> fd27e50a
 
     # 记录到数据库
     ReviewService().insert_mr_review_log(mr_review_entity)
@@ -63,12 +59,8 @@
     if entity.review_result:
         im_msg += f"#### AI Review 结果: \n {entity.review_result}\n\n"
     im_notifier.send_notification(content=im_msg, msg_type='markdown',
-<<<<<<< HEAD
-                                  title=f"{entity.project_name} Push Event", project_name=entity.project_name, url_base=entity.gitlab_domain_slug)
-=======
                                   title=f"{entity.project_name} Push Event", project_name=entity.project_name,
                                   gitlab_url_slug=entity.gitlab_url_slug)
->>>>>>> fd27e50a
 
     # 记录到数据库
     ReviewService().insert_push_review_log(entity)
